--- conflicted
+++ resolved
@@ -16,11 +16,7 @@
     "display_single_pane_ncols": 0
   },
   "data_path": {
-<<<<<<< HEAD
-    "acdc_sax": "data/Segmentation_data"
-=======
     "segmentation": "Segmentation_data"
->>>>>>> 792a22e1
   },
   "augmentation": {
     "segmentation": {
